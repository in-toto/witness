--- conflicted
+++ resolved
@@ -207,11 +207,7 @@
 	for _, dirHashGlobItem := range ro.DirHashGlobs {
 		_, err := glob.Compile(dirHashGlobItem)
 		if err != nil {
-<<<<<<< HEAD
 			return errors.NewInfrastructureError("compile glob", fmt.Errorf("failed to compile glob: %v", err))	
-=======
-			return fmt.Errorf("failed to compile glob: %v", err)
->>>>>>> abedf58f
 		}
 	}
 
@@ -308,8 +304,11 @@
 		}
 
 		if ro.ArchivistaOptions.Enable {
-<<<<<<< HEAD
-			archivistaClient := archivista.New(ro.ArchivistaOptions.Url)
+			archivistaClient, err := ro.ArchivistaOptions.Client()
+			if err != nil {
+				return fmt.Errorf("failed to create archivista client: %w", err)
+			}
+
 			gitoid, err := archivistaClient.Store(ctx, result.SignedEnvelope)
 			if err != nil {
 				shouldContinue, newInfraErr := handleInfraError(ro, err, "store artifact in archivista", commandSucceeded)
@@ -318,15 +317,6 @@
 				} else {
 					return fmt.Errorf("failed to store artifact in archivista: %w", err)
 				}
-=======
-			archivistaClient, err := ro.ArchivistaOptions.Client()
-			if err != nil {
-				return fmt.Errorf("failed to create archivista client: %w", err)
-			}
-
-			if gitoid, err := archivistaClient.Store(ctx, result.SignedEnvelope); err != nil {
-				return fmt.Errorf("failed to store artifact in archivista: %w", err)
->>>>>>> abedf58f
 			} else {
 				log.Infof("Stored in archivista as %v\n", gitoid)
 			}
