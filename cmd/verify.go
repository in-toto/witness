// Copyright 2021-2024 The Witness Contributors
//
// Licensed under the Apache License, Version 2.0 (the "License");
// you may not use this file except in compliance with the License.
// You may obtain a copy of the License at
//
//      http://www.apache.org/licenses/LICENSE-2.0
//
// Unless required by applicable law or agreed to in writing, software
// distributed under the License is distributed on an "AS IS" BASIS,
// WITHOUT WARRANTIES OR CONDITIONS OF ANY KIND, either express or implied.
// See the License for the specific language governing permissions and
// limitations under the License.

package cmd

import (
	"context"
	"crypto"
	"errors"
	"fmt"
	"os"

	witness "github.com/in-toto/go-witness"
	"github.com/in-toto/go-witness/archivista"
	"github.com/in-toto/go-witness/cryptoutil"
	"github.com/in-toto/go-witness/log"
	"github.com/in-toto/go-witness/source"
	archivista_client "github.com/in-toto/witness/internal/archivista"
	"github.com/in-toto/witness/internal/policy"
	"github.com/in-toto/witness/options"
	"github.com/spf13/cobra"
)

func VerifyCmd() *cobra.Command {
	vo := options.VerifyOptions{
		ArchivistaOptions:          options.ArchivistaOptions{},
		KMSVerifierProviderOptions: options.KMSVerifierProviderOptions{},
		VerifierOptions:            options.VerifierOptions{},
	}
	cmd := &cobra.Command{
		Use:               "verify",
		Short:             "Verifies a witness policy",
		Long:              "Verifies a policy provided key source and exits with code 0 if verification succeeds",
		SilenceErrors:     true,
		SilenceUsage:      true,
		DisableAutoGenTag: true,
		RunE: func(cmd *cobra.Command, args []string) error {
			verifiers, err := loadVerifiers(cmd.Context(), vo.VerifierOptions, vo.KMSVerifierProviderOptions, providersFromFlags("verifier", cmd.Flags()))
			if err != nil {
				return fmt.Errorf("failed to load signer: %w", err)
			}
			return runVerify(cmd.Context(), vo, verifiers...)
		},
	}
	vo.AddFlags(cmd)
	return cmd
}

const (
	MAX_DEPTH = 4
)

// todo: this logic should be broken out and moved to pkg/
// we need to abstract where keys are coming from, etc
func runVerify(ctx context.Context, vo options.VerifyOptions, verifiers ...cryptoutil.Verifier) error {
	var (
		collectionSource source.Sourcer
		archivistaClient *archivista.Client
	)
	memSource := source.NewMemorySource()

	collectionSource = memSource
	if vo.ArchivistaOptions.Enable {
		archivistaClient = archivista.New(vo.ArchivistaOptions.Url)
		collectionSource = source.NewMultiSource(collectionSource, source.NewArchvistSource(archivistaClient))
	}

	if vo.KeyPath == "" && len(vo.CAPaths) == 0 && len(verifiers) == 0 {
		return fmt.Errorf("must supply either a public key, CA certificates or a verifier")
	}

	if !vo.ArchivistaOptions.Enable && len(vo.AttestationFilePaths) == 0 {
		return fmt.Errorf("must either specify attestation file paths or enable archivista as an attestation source")
	}

	if vo.KeyPath != "" {
		keyFile, err := os.Open(vo.KeyPath)
		if err != nil {
			return fmt.Errorf("failed to open key file: %w", err)
		}
		defer keyFile.Close()

		v, err := cryptoutil.NewVerifierFromReader(keyFile)
		if err != nil {
			return fmt.Errorf("failed to create verifier: %w", err)
		}

		verifiers = append(verifiers, v)
	}

	policyEnvelope, err := policy.LoadPolicy(ctx, vo.PolicyFilePath, archivista_client.NewArchivistaClient(vo.ArchivistaOptions.Url, archivistaClient))
	if err != nil {
		return fmt.Errorf("failed to open policy file: %w", err)
	}

	subjects := []cryptoutil.DigestSet{}
	if len(vo.ArtifactFilePath) > 0 {
		artifactDigestSet, err := cryptoutil.CalculateDigestSetFromFile(vo.ArtifactFilePath, []cryptoutil.DigestValue{{Hash: crypto.SHA256, GitOID: false}})
		if err != nil {
			return fmt.Errorf("failed to calculate artifact digest: %w", err)
		}

		subjects = append(subjects, artifactDigestSet)
	}

	for _, subDigest := range vo.AdditionalSubjects {
		subjects = append(subjects, cryptoutil.DigestSet{cryptoutil.DigestValue{Hash: crypto.SHA256, GitOID: false}: subDigest})
	}

	if len(subjects) == 0 {
		return errors.New("at least one subject is required, provide an artifact file or subject")
	}

	for _, path := range vo.AttestationFilePaths {
		if err := memSource.LoadFile(path); err != nil {
			return fmt.Errorf("failed to load attestation file: %w", err)
		}
	}

	verifiedEvidence, err := witness.Verify(
		ctx,
		policyEnvelope,
		verifiers,
		witness.VerifyWithSubjectDigests(subjects),
		witness.VerifyWithCollectionSource(collectionSource),
	)
	if err != nil {
		if verifiedEvidence.StepResults != nil {
			log.Error("Verification failed")
			log.Error("Evidence:")
			for step, result := range verifiedEvidence.StepResults {
				log.Error("Step: ", step)
				for _, p := range result.Rejected {
					if p.Collection.Collection.Name != "" {
						log.Errorf("collection rejected: %s, Reason: %s ", p.Collection.Collection.Name, p.Reason)
					} else {
						log.Errorf("verification failure: Reason: %s", p.Reason)
					}
				}
			}
		}
		return fmt.Errorf("failed to verify policy: %w", err)
<<<<<<< HEAD
	}

	log.Info("Verification succeeded")
	log.Info("Evidence:")
	num := 0
	for step, result := range verifiedEvidence.StepResults {
		log.Info("Step: ", step)
		for _, p := range result.Passed {
			log.Info(fmt.Sprintf("%d: %s", num, p.Reference))
			num++
=======
	} else {
		log.Info("Verification succeeded")
		log.Info("Evidence:")
		num := 0
		for step, result := range verifiedEvidence.StepResults {
			log.Info("Step: ", step)
			for _, p := range result.Passed {
				log.Info(fmt.Sprintf("%d: %s", num, p.Reference))
				num++
			}
>>>>>>> d866f90e
		}
		return nil
	}
<<<<<<< HEAD
	return nil
=======
>>>>>>> d866f90e
}<|MERGE_RESOLUTION|>--- conflicted
+++ resolved
@@ -151,18 +151,6 @@
 			}
 		}
 		return fmt.Errorf("failed to verify policy: %w", err)
-<<<<<<< HEAD
-	}
-
-	log.Info("Verification succeeded")
-	log.Info("Evidence:")
-	num := 0
-	for step, result := range verifiedEvidence.StepResults {
-		log.Info("Step: ", step)
-		for _, p := range result.Passed {
-			log.Info(fmt.Sprintf("%d: %s", num, p.Reference))
-			num++
-=======
 	} else {
 		log.Info("Verification succeeded")
 		log.Info("Evidence:")
@@ -173,12 +161,7 @@
 				log.Info(fmt.Sprintf("%d: %s", num, p.Reference))
 				num++
 			}
->>>>>>> d866f90e
 		}
 		return nil
 	}
-<<<<<<< HEAD
-	return nil
-=======
->>>>>>> d866f90e
 }