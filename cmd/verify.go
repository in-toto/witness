// Copyright 2021-2024 The Witness Contributors
//
// Licensed under the Apache License, Version 2.0 (the "License");
// you may not use this file except in compliance with the License.
// You may obtain a copy of the License at
//
//      http://www.apache.org/licenses/LICENSE-2.0
//
// Unless required by applicable law or agreed to in writing, software
// distributed under the License is distributed on an "AS IS" BASIS,
// WITHOUT WARRANTIES OR CONDITIONS OF ANY KIND, either express or implied.
// See the License for the specific language governing permissions and
// limitations under the License.

package cmd

import (
	"context"
	"crypto"
	"errors"
	"fmt"
	"os"

	witness "github.com/in-toto/go-witness"
	"github.com/in-toto/go-witness/archivista"
	"github.com/in-toto/go-witness/cryptoutil"
	"github.com/in-toto/go-witness/log"
	"github.com/in-toto/go-witness/source"
	archivista_client "github.com/in-toto/witness/internal/archivista"
	"github.com/in-toto/witness/internal/policy"
	"github.com/in-toto/witness/options"
	"github.com/spf13/cobra"
)

func VerifyCmd() *cobra.Command {
	vo := options.VerifyOptions{
		ArchivistaOptions:          options.ArchivistaOptions{},
		KMSVerifierProviderOptions: options.KMSVerifierProviderOptions{},
		VerifierOptions:            options.VerifierOptions{},
	}
	cmd := &cobra.Command{
		Use:               "verify",
		Short:             "Verifies a witness policy",
		Long:              "Verifies a policy provided key source and exits with code 0 if verification succeeds",
		SilenceErrors:     true,
		SilenceUsage:      true,
		DisableAutoGenTag: true,
		RunE: func(cmd *cobra.Command, args []string) error {
			verifiers, err := loadVerifiers(cmd.Context(), vo.VerifierOptions, vo.KMSVerifierProviderOptions, providersFromFlags("verifier", cmd.Flags()))
			if err != nil {
				return fmt.Errorf("failed to load signer: %w", err)
			}
			return runVerify(cmd.Context(), vo, verifiers...)
		},
	}
	vo.AddFlags(cmd)
	return cmd
}

const (
	MAX_DEPTH = 4
)

// todo: this logic should be broken out and moved to pkg/
// we need to abstract where keys are coming from, etc
func runVerify(ctx context.Context, vo options.VerifyOptions, verifiers ...cryptoutil.Verifier) error {
	var (
		collectionSource source.Sourcer
		archivistaClient *archivista.Client
	)
	memSource := source.NewMemorySource()

	collectionSource = memSource
	if vo.ArchivistaOptions.Enable {
		archivistaClient = archivista.New(vo.ArchivistaOptions.Url)
		collectionSource = source.NewMultiSource(collectionSource, source.NewArchvistSource(archivistaClient))
	}

	if vo.KeyPath == "" && len(vo.CAPaths) == 0 && len(verifiers) == 0 {
		return fmt.Errorf("must supply either a public key, CA certificates or a verifier")
	}

	if vo.ArchivistaOptions.Enable == false && len(vo.AttestationFilePaths) == 0 {
		return fmt.Errorf("must either specify attestation file paths or enable archivista as an attestation source")
	}

	if vo.KeyPath != "" {
		keyFile, err := os.Open(vo.KeyPath)
		if err != nil {
			return fmt.Errorf("failed to open key file: %w", err)
		}
		defer keyFile.Close()

		v, err := cryptoutil.NewVerifierFromReader(keyFile)
		if err != nil {
			return fmt.Errorf("failed to create verifier: %w", err)
		}

		verifiers = append(verifiers, v)
	}

	policyEnvelope, err := policy.LoadPolicy(ctx, vo.PolicyFilePath, archivista_client.NewArchivistaClient(vo.ArchivistaOptions.Url, archivistaClient))
	if err != nil {
		return fmt.Errorf("failed to open policy file: %w", err)
	}

	subjects := []cryptoutil.DigestSet{}
	if len(vo.ArtifactFilePath) > 0 {
		artifactDigestSet, err := cryptoutil.CalculateDigestSetFromFile(vo.ArtifactFilePath, []cryptoutil.DigestValue{{Hash: crypto.SHA256, GitOID: false}})
		if err != nil {
			return fmt.Errorf("failed to calculate artifact digest: %w", err)
		}

		subjects = append(subjects, artifactDigestSet)
	}

	for _, subDigest := range vo.AdditionalSubjects {
		subjects = append(subjects, cryptoutil.DigestSet{cryptoutil.DigestValue{Hash: crypto.SHA256, GitOID: false}: subDigest})
	}

	if len(subjects) == 0 {
		return errors.New("at least one subject is required, provide an artifact file or subject")
	}

	for _, path := range vo.AttestationFilePaths {
		if err := memSource.LoadFile(path); err != nil {
			return fmt.Errorf("failed to load attestation file: %w", err)
		}
	}

	verifiedResult, err := witness.Verify(
		ctx,
		policyEnvelope,
		verifiers,
		witness.VerifyWithSubjectDigests(subjects),
		witness.VerifyWithCollectionSource(collectionSource),
	)
	if err != nil {
		if verifiedEvidence.StepResults != nil {
			log.Error("Verification failed")
			log.Error("Evidence:")
			for step, result := range verifiedEvidence.StepResults {
				log.Error("Step: ", step)
				for _, p := range result.Rejected {
					if p.Collection.Collection.Name != "" {
						return fmt.Errorf("collection rejected: %s, Reason: %s ", p.Collection.Collection.Name, p.Reason)
					} else {
						return fmt.Errorf("verification failure: Reason: %s", p.Reason)
					}
				}
			}
		}
		return fmt.Errorf("failed to verify policy: %w", err)
	}

	log.Info("Verification succeeded")
	log.Info("Evidence:")
	num := 0
<<<<<<< HEAD
	for step, result := range verifiedEvidence.StepResults {
		log.Info("Step: ", step)
		for _, p := range result.Passed {
			log.Info(fmt.Sprintf("%d: %s", num, p.Reference))
=======
	for _, stepEvidence := range verifiedResult.StepResults {
		for _, e := range stepEvidence.Passed {
			log.Info(fmt.Sprintf("%d: %s", num, e.Reference))
>>>>>>> fc484944
			num++
		}
	}
	return nil
}<|MERGE_RESOLUTION|>--- conflicted
+++ resolved
@@ -128,7 +128,7 @@
 		}
 	}
 
-	verifiedResult, err := witness.Verify(
+	verifiedEvidence, err := witness.Verify(
 		ctx,
 		policyEnvelope,
 		verifiers,
@@ -156,16 +156,10 @@
 	log.Info("Verification succeeded")
 	log.Info("Evidence:")
 	num := 0
-<<<<<<< HEAD
 	for step, result := range verifiedEvidence.StepResults {
 		log.Info("Step: ", step)
 		for _, p := range result.Passed {
 			log.Info(fmt.Sprintf("%d: %s", num, p.Reference))
-=======
-	for _, stepEvidence := range verifiedResult.StepResults {
-		for _, e := range stepEvidence.Passed {
-			log.Info(fmt.Sprintf("%d: %s", num, e.Reference))
->>>>>>> fc484944
 			num++
 		}
 	}
