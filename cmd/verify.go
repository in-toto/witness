--- conflicted
+++ resolved
@@ -17,11 +17,7 @@
 import (
 	"context"
 	"crypto"
-<<<<<<< HEAD
 	"crypto/x509"
-	"encoding/json"
-=======
->>>>>>> fc484944
 	"errors"
 	"fmt"
 	"os"
@@ -31,12 +27,9 @@
 	"github.com/in-toto/go-witness/cryptoutil"
 	"github.com/in-toto/go-witness/log"
 	"github.com/in-toto/go-witness/source"
-<<<<<<< HEAD
 	"github.com/in-toto/go-witness/timestamp"
-=======
 	archivista_client "github.com/in-toto/witness/internal/archivista"
 	"github.com/in-toto/witness/internal/policy"
->>>>>>> fc484944
 	"github.com/in-toto/witness/options"
 	"github.com/spf13/cobra"
 )
@@ -55,6 +48,10 @@
 		SilenceUsage:      true,
 		DisableAutoGenTag: true,
 		RunE: func(cmd *cobra.Command, args []string) error {
+			if cmd.Flags().Lookup("policy-ca").Changed {
+				log.Warn("The flag `--policy-ca` is deprecated and will be removed in a future release. Please use `--policy-ca-root` and `--policy-ca-intermediate` instead.")
+			}
+
 			verifiers, err := loadVerifiers(cmd.Context(), vo.VerifierOptions, vo.KMSVerifierProviderOptions, providersFromFlags("verifier", cmd.Flags()))
 			if err != nil {
 				return fmt.Errorf("failed to load signer: %w", err)
@@ -73,9 +70,6 @@
 // todo: this logic should be broken out and moved to pkg/
 // we need to abstract where keys are coming from, etc
 func runVerify(ctx context.Context, vo options.VerifyOptions, verifiers ...cryptoutil.Verifier) error {
-<<<<<<< HEAD
-	if vo.KeyPath == "" && len(vo.PolicyCARootPaths) == 0 && len(verifiers) == 0 {
-=======
 	var (
 		collectionSource source.Sourcer
 		archivistaClient *archivista.Client
@@ -88,8 +82,7 @@
 		collectionSource = source.NewMultiSource(collectionSource, source.NewArchvistSource(archivistaClient))
 	}
 
-	if vo.KeyPath == "" && len(vo.CAPaths) == 0 && len(verifiers) == 0 {
->>>>>>> fc484944
+	if vo.KeyPath == "" && len(vo.PolicyCARootPaths) == 0 && len(verifiers) == 0 {
 		return fmt.Errorf("must supply either a public key, CA certificates or a verifier")
 	}
 
@@ -108,7 +101,6 @@
 		verifiers = append(verifiers, v)
 	}
 
-<<<<<<< HEAD
 	var policyRoots []*x509.Certificate
 	if len(vo.PolicyCARootPaths) > 0 {
 		for _, caPath := range vo.PolicyCARootPaths {
@@ -160,10 +152,7 @@
 		}
 	}
 
-	inFile, err := os.Open(vo.PolicyFilePath)
-=======
 	policyEnvelope, err := policy.LoadPolicy(ctx, vo.PolicyFilePath, archivista_client.NewArchivistaClient(vo.ArchivistaOptions.Url, archivistaClient))
->>>>>>> fc484944
 	if err != nil {
 		return fmt.Errorf("failed to open policy file: %w", err)
 	}
@@ -210,23 +199,9 @@
 	log.Info("Verification succeeded")
 	log.Infof("Evidence:")
 	num := 0
-<<<<<<< HEAD
-	for step, stepEvidence := range verifiedEvidence {
-		for _, e := range stepEvidence {
-			log.Info(fmt.Sprintf("step %d: %s", num, step))
-			log.Info(fmt.Sprintf("reference: %s", e.Reference))
-			for _, v := range e.Verifiers {
-				k, err := v.KeyID()
-				if err != nil {
-					return fmt.Errorf("failed to get verifier key id: %w", err)
-				}
-				log.Info(fmt.Sprintf("Verified Key IDs: %s", k))
-			}
-=======
 	for _, stepEvidence := range verifiedResult.StepResults {
 		for _, e := range stepEvidence.Passed {
 			log.Info(fmt.Sprintf("%d: %s", num, e.Reference))
->>>>>>> fc484944
 			num++
 		}
 	}
