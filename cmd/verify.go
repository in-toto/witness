--- conflicted
+++ resolved
@@ -63,15 +63,9 @@
 
 // todo: this logic should be broken out and moved to pkg/
 // we need to abstract where keys are coming from, etc
-<<<<<<< HEAD
-func runVerify(ctx context.Context, vo options.VerifyOptions) error {
-	if vo.KeyPath == "" && len(vo.CAPaths) == 0 {
-		return fmt.Errorf("must supply public key or ca paths")
-=======
 func runVerify(ctx context.Context, vo options.VerifyOptions, verifiers ...cryptoutil.Verifier) error {
 	if vo.KeyPath == "" && len(vo.CAPaths) == 0 && len(verifiers) == 0 {
 		return fmt.Errorf("must supply either a public key, CA certificates or a verifier")
->>>>>>> 1fbdaa9b
 	}
 
 	if vo.KeyPath != "" {
