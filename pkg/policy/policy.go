// Copyright 2021 The Witness Contributors
//
// Licensed under the Apache License, Version 2.0 (the "License");
// you may not use this file except in compliance with the License.
// You may obtain a copy of the License at
//
//      http://www.apache.org/licenses/LICENSE-2.0
//
// Unless required by applicable law or agreed to in writing, software
// distributed under the License is distributed on an "AS IS" BASIS,
// WITHOUT WARRANTIES OR CONDITIONS OF ANY KIND, either express or implied.
// See the License for the specific language governing permissions and
// limitations under the License.

package policy

import (
	"bytes"
	"crypto/x509"
	"encoding/json"
	"fmt"
	"time"

	"github.com/testifysec/witness/pkg/attestation"
	"github.com/testifysec/witness/pkg/cryptoutil"
	"github.com/testifysec/witness/pkg/intoto"
)

const PolicyPredicate = "https://witness.testifysec.com/policy/v0.1"

type ErrNoAttestations string

func (e ErrNoAttestations) Error() string {
	return fmt.Sprintf("no attestations found for step %v", string(e))
}

type ErrMissingAttestation struct {
	Step        string
	Attestation string
}

func (e ErrMissingAttestation) Error() string {
	return fmt.Sprintf("missing attestation in collection for step %v: %v", e.Step, e.Attestation)
}

type ErrPolicyExpired time.Time

func (e ErrPolicyExpired) Error() string {
	return fmt.Sprintf("policy expired on %v", time.Time(e))
}

type ErrKeyIDMismatch struct {
	Expected string
	Actual   string
}

func (e ErrKeyIDMismatch) Error() string {
	return fmt.Sprintf("public key in policy has expected key id %v but got %v", e.Expected, e.Actual)
}

type Policy struct {
	Expires    time.Time            `json:"expires"`
	Roots      map[string]Root      `json:"roots,omitempty"`
	PublicKeys map[string]PublicKey `json:"publickeys,omitempty"`
	Steps      map[string]Step      `json:"steps"`
}

type Root struct {
	Certificate   []byte   `json:"certificate"`
	Intermediates [][]byte `json:"intermediates,omitempty"`
}

type Step struct {
	Name          string        `json:"name"`
	Functionaries []Functionary `json:"functionaries"`
	Attestations  []Attestation `json:"attestations"`
}

type Functionary struct {
	Type           string         `json:"type"`
	CertConstraint CertConstraint `json:"certConstraint,omitempty"`
	PublicKeyID    string         `json:"publickeyid,omitempty"`
}

type Attestation struct {
	Type         string       `json:"type"`
	RegoPolicies []RegoPolicy `json:"regopolicies"`
}

type RegoPolicy struct {
	Module []byte `json:"module"`
	Name   string `json:"name"`
}

type CertConstraint struct {
	Roots []string `json:"roots"`
}

type PublicKey struct {
	KeyID string `json:"keyid"`
	Key   []byte `json:"key"`
}

type VerifiedStatement struct {
	Verifiers []cryptoutil.Verifier
	Statement intoto.Statement
}

func (p Policy) PublicKeyVerifiers() (map[string]cryptoutil.Verifier, error) {
	verifiers := make(map[string]cryptoutil.Verifier)
	for _, key := range p.PublicKeys {
		verifier, err := cryptoutil.NewVerifierFromReader(bytes.NewReader(key.Key))
		if err != nil {
			return nil, err
		}

		keyID, err := verifier.KeyID()
		if err != nil {
			return nil, err
		}

		if keyID != key.KeyID {
			return nil, ErrKeyIDMismatch{
				Expected: key.KeyID,
				Actual:   keyID,
			}
		}

		verifiers[keyID] = verifier
	}

	return verifiers, nil
}

type TrustBundle struct {
	Root          *x509.Certificate
	Intermediates []*x509.Certificate
}

func (p Policy) TrustBundles() (map[string]TrustBundle, error) {
	bundles := make(map[string]TrustBundle)
	for id, root := range p.Roots {
		bundle := TrustBundle{}
		var err error
		bundle.Root, err = parseCertificate(root.Certificate)
		if err != nil {
			return bundles, err
		}

		for _, intBytes := range root.Intermediates {
			cert, err := parseCertificate(intBytes)
			if err != nil {
				return bundles, err
			}

			bundle.Intermediates = append(bundle.Intermediates, cert)
		}

		bundles[id] = bundle
	}

	return bundles, nil
}

func parseCertificate(data []byte) (*x509.Certificate, error) {
	possibleCert, err := cryptoutil.TryParseKeyFromReader(bytes.NewReader(data))
	if err != nil {
		return nil, err
	}

	cert, ok := possibleCert.(*x509.Certificate)
	if !ok {
		return nil, fmt.Errorf("value is not an x509 certificate")
	}

	return cert, nil
}

func (p Policy) Verify(verifiedStatements []VerifiedStatement) error {
	if time.Now().After(p.Expires) {
		return ErrPolicyExpired(p.Expires)
	}

	approvedCollectionsByStep, err := p.checkFunctionaries(verifiedStatements)
	if err != nil {
		return err
	}

	for _, step := range p.Steps {
		if err := step.Verify(approvedCollectionsByStep[step.Name]); err != nil {
			return err
		}
	}

	return nil
}

func (s Step) Verify(attestCollections []attestation.Collection) error {
	if len(attestCollections) <= 0 {
		return ErrNoAttestations(s.Name)
	}

	for _, collection := range attestCollections {
		found := make(map[string]attestation.Attestor)
		for _, attestation := range collection.Attestations {
			found[attestation.Type] = attestation.Attestation
		}

		for _, expected := range s.Attestations {
			attestor, ok := found[expected.Type]
			if !ok {
				return ErrMissingAttestation{
					Step:        s.Name,
					Attestation: expected.Type,
				}
			}

			if err := EvaluateRegoPolicy(attestor, expected.RegoPolicies); err != nil {
				return err
			}
		}
	}

	return nil
}

func (p Policy) checkFunctionaries(verifiedStatements []VerifiedStatement) (map[string][]attestation.Collection, error) {
	trustBundles, err := p.TrustBundles()
	if err != nil {
		return nil, err
	}

	collectionsByStep := make(map[string][]attestation.Collection)
	for _, verifiedStatement := range verifiedStatements {
		if verifiedStatement.Statement.PredicateType != attestation.CollectionType {
			continue
		}

		collection := attestation.Collection{}
		if err := json.Unmarshal(verifiedStatement.Statement.Predicate, &collection); err != nil {
			continue
		}

		step, ok := p.Steps[collection.Name]
		if !ok {
			continue
		}

		for _, verifier := range verifiedStatement.Verifiers {
			verifierID, err := verifier.KeyID()
			if err != nil {
				continue
			}

		outerLoop:
			for _, functionary := range step.Functionaries {
				if functionary.PublicKeyID != "" && functionary.PublicKeyID == verifierID {
					collectionsByStep[step.Name] = append(collectionsByStep[collection.Name], collection)
					break
				}

				x509Verifier, ok := verifier.(*cryptoutil.X509Verifier)
				if !ok {
					continue
				}

				if len(functionary.CertConstraint.Roots) == 0 {
					continue
				}

				for _, rootID := range functionary.CertConstraint.Roots {
					bundle, ok := trustBundles[rootID]
					if !ok {
						continue
					}

					if err := x509Verifier.BelongsToRoot(bundle.Root); err == nil {
						collectionsByStep[step.Name] = append(collectionsByStep[step.Name], collection)
						break outerLoop
					}
<<<<<<< HEAD

					verifier, err := cryptoutil.NewX509Verifier(cert, intermediates, []*x509.Certificate{bundle.root})
					if err != nil {
						continue
					}

					functionaries = append(functionaries, verifier)
=======
>>>>>>> 496bdf8e
				}
			}
		}

	}

	return collectionsByStep, nil
}<|MERGE_RESOLUTION|>--- conflicted
+++ resolved
@@ -278,16 +278,6 @@
 						collectionsByStep[step.Name] = append(collectionsByStep[step.Name], collection)
 						break outerLoop
 					}
-<<<<<<< HEAD
-
-					verifier, err := cryptoutil.NewX509Verifier(cert, intermediates, []*x509.Certificate{bundle.root})
-					if err != nil {
-						continue
-					}
-
-					functionaries = append(functionaries, verifier)
-=======
->>>>>>> 496bdf8e
 				}
 			}
 		}
