--- conflicted
+++ resolved
@@ -12,11 +12,7 @@
 	github.com/spf13/pflag v1.0.5
 	github.com/spf13/viper v1.18.2
 	github.com/stretchr/testify v1.9.0
-<<<<<<< HEAD
-	k8s.io/apimachinery v0.29.4
-=======
 	k8s.io/apimachinery v0.30.0
->>>>>>> 6388fc9c
 )
 
 require (
@@ -141,7 +137,6 @@
 	go.opentelemetry.io/otel/sdk v1.24.0 // indirect
 	go.opentelemetry.io/otel/trace v1.24.0 // indirect
 	go.uber.org/multierr v1.11.0 // indirect
-<<<<<<< HEAD
 	golang.org/x/crypto v0.22.0 // indirect
 	golang.org/x/exp v0.0.0-20240112132812-db7319d0e0e3 // indirect
 	golang.org/x/mod v0.15.0 // indirect
@@ -149,15 +144,6 @@
 	golang.org/x/sync v0.7.0 // indirect
 	golang.org/x/sys v0.19.0 // indirect
 	golang.org/x/term v0.19.0 // indirect
-=======
-	golang.org/x/crypto v0.21.0 // indirect
-	golang.org/x/exp v0.0.0-20240112132812-db7319d0e0e3 // indirect
-	golang.org/x/mod v0.15.0 // indirect
-	golang.org/x/net v0.23.0 // indirect
-	golang.org/x/sync v0.6.0 // indirect
-	golang.org/x/sys v0.18.0 // indirect
-	golang.org/x/term v0.18.0 // indirect
->>>>>>> 6388fc9c
 	golang.org/x/text v0.14.0 // indirect
 	golang.org/x/time v0.5.0 // indirect
 	golang.org/x/tools v0.18.0 // indirect
