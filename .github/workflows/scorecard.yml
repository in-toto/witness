name: Scorecards supply-chain security
on:
  workflow_dispatch:
  branch_protection_rule:
  schedule:
    # Weekly on Saturdays.
    - cron: '30 1 * * 6'
  push:
    branches: [ main]

# Declare default permissions as read only.
permissions: read-all

jobs:
  analysis:
    name: Scorecards analysis
    runs-on: ubuntu-latest
    permissions:
      # Needed to upload the results to code-scanning dashboard.
      security-events: write
      # Used to receive a badge. (Upcoming feature)
      id-token: write
      actions: read
      contents: read

    steps:
      - name: "Checkout code"
<<<<<<< HEAD
        uses: actions/checkout@b4ffde65f46336ab88eb53be808477a3936bae11
=======
        uses: actions/checkout@b4ffde65f46336ab88eb53be808477a3936bae11 # v4.1.1
>>>>>>> f65b232d
        with:
          persist-credentials: false

      - name: "Run analysis"
        uses: ossf/scorecard-action@0864cf19026789058feabb7e87baa5f140aac736
        with:
          results_file: results.sarif
          results_format: sarif
          # (Optional) Read-only PAT token. Uncomment the `repo_token` line below if:
          # - you want to enable the Branch-Protection check on a *public* repository, or
          # - you are installing Scorecards on a *private* repository
          # To create the PAT, follow the steps in https://github.com/ossf/scorecard-action#authentication-with-pat.
          repo_token: ${{ secrets.SCORECARD_READ_TOKEN }}

          # Publish the results for public repositories to enable scorecard badges. For more details, see
          # https://github.com/ossf/scorecard-action#publishing-results.
          # For private repositories, `publish_results` will automatically be set to `false`, regardless
          # of the value entered here.
          publish_results: true

      # Upload the results as artifacts (optional). Commenting out will disable uploads of run results in SARIF
      # format to the repository Actions tab.
      - name: "Upload artifact"
        uses: actions/upload-artifact@6673cd052c4cd6fcf4b4e6e60ea986c889389535 # tag=v3.0.0
        with:
          name: SARIF file
          path: results.sarif
          retention-days: 5

      # Upload the results to GitHub's code scanning dashboard.
      - name: "Upload to code-scanning"
        uses: github/codeql-action/upload-sarif@407ffafae6a767df3e0230c3df91b6443ae8df75 # tag=v2.22.8
        with:
          sarif_file: results.sarif<|MERGE_RESOLUTION|>--- conflicted
+++ resolved
@@ -25,11 +25,7 @@
 
     steps:
       - name: "Checkout code"
-<<<<<<< HEAD
-        uses: actions/checkout@b4ffde65f46336ab88eb53be808477a3936bae11
-=======
         uses: actions/checkout@b4ffde65f46336ab88eb53be808477a3936bae11 # v4.1.1
->>>>>>> f65b232d
         with:
           persist-credentials: false
 
