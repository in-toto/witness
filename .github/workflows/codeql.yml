# For most projects, this workflow file will not need changing; you simply need
# to commit it to your repository.
#
# You may wish to alter this file to override the set of languages analyzed,
# or to provide custom queries or build logic.
#
# ******** NOTE ********
# We have attempted to detect the languages in your repository. Please check
# the `language` matrix defined below to confirm you have the correct set of
# supported CodeQL languages.
#
name: "CodeQL"

on:
  push:
    branches: ["main"]
  pull_request:
    # The branches below must be a subset of the branches above
    branches: ["main"]
  schedule:
    - cron: "0 0 * * 1"

permissions:
  contents: read

jobs:
  analyze:
    name: Analyze
    runs-on: ubuntu-latest
    permissions:
      actions: read
      contents: read
      security-events: write

    strategy:
      fail-fast: false
      matrix:
        language: ["go"]
        # CodeQL supports [ $supported-codeql-languages ]
        # Learn more about CodeQL language support at https://aka.ms/codeql-docs/language-support

    steps:
      - name: Harden Runner
        uses: step-security/harden-runner@eb238b55efaa70779f274895e782ed17c84f2895 # v2.6.1
        with:
          egress-policy: audit

      - name: Checkout repository
        uses: actions/checkout@b4ffde65f46336ab88eb53be808477a3936bae11 # v4.1.1

      # Initializes the CodeQL tools for scanning.
      - name: Initialize CodeQL
        uses: github/codeql-action/init@e5f05b81d5b6ff8cfa111c80c22c5fd02a384118 # v3.23.0
        with:
          languages: ${{ matrix.language }}
          # If you wish to specify custom queries, you can do so here or in a config file.
          # By default, queries listed here will override any specified in a config file.
          # Prefix the list here with "+" to use these queries and those in the config file.

<<<<<<< HEAD
      # NOTE: Removed autobuild step as it was leading to hanging in Github Actions
      - name: Build
        run: |
          echo "running make build"
          make build
=======
      # Autobuild attempts to build any compiled languages  (C/C++, C#, or Java).
      # If this step fails, then you should remove it and run the build manually (see below)
      - name: Autobuild
        uses: github/codeql-action/autobuild@e5f05b81d5b6ff8cfa111c80c22c5fd02a384118 # v3.23.0

      # ℹ️ Command-line programs to run using the OS shell.
      # 📚 See https://docs.github.com/en/actions/using-workflows/workflow-syntax-for-github-actions#jobsjob_idstepsrun

      #   If the Autobuild fails above, remove it and uncomment the following three lines.
      #   modify them (or add more) to build your code if your project, please refer to the EXAMPLE below for guidance.

      # - run: |
      #   echo "Run, Build Application using script"
      #   ./location_of_script_within_repo/buildscript.sh
>>>>>>> 83ca9424

      - name: Perform CodeQL Analysis
        uses: github/codeql-action/analyze@e5f05b81d5b6ff8cfa111c80c22c5fd02a384118 # v3.23.0
        with:
          category: "/language:${{matrix.language}}"<|MERGE_RESOLUTION|>--- conflicted
+++ resolved
@@ -57,13 +57,6 @@
           # By default, queries listed here will override any specified in a config file.
           # Prefix the list here with "+" to use these queries and those in the config file.
 
-<<<<<<< HEAD
-      # NOTE: Removed autobuild step as it was leading to hanging in Github Actions
-      - name: Build
-        run: |
-          echo "running make build"
-          make build
-=======
       # Autobuild attempts to build any compiled languages  (C/C++, C#, or Java).
       # If this step fails, then you should remove it and run the build manually (see below)
       - name: Autobuild
@@ -78,7 +71,6 @@
       # - run: |
       #   echo "Run, Build Application using script"
       #   ./location_of_script_within_repo/buildscript.sh
->>>>>>> 83ca9424
 
       - name: Perform CodeQL Analysis
         uses: github/codeql-action/analyze@e5f05b81d5b6ff8cfa111c80c22c5fd02a384118 # v3.23.0
