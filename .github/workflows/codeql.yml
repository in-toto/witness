# For most projects, this workflow file will not need changing; you simply need
# to commit it to your repository.
#
# You may wish to alter this file to override the set of languages analyzed,
# or to provide custom queries or build logic.
#
# ******** NOTE ********
# We have attempted to detect the languages in your repository. Please check
# the `language` matrix defined below to confirm you have the correct set of
# supported CodeQL languages.
#
name: "CodeQL"

on:
  push:
    branches: ["main"]
  pull_request:
    # The branches below must be a subset of the branches above
    branches: ["main"]
  schedule:
    - cron: "0 0 * * 1"

permissions:
  contents: read

jobs:
  analyze:
    name: Analyze
    runs-on: ubuntu-latest
    permissions:
      actions: read
      contents: read
      security-events: write

    strategy:
      fail-fast: false
      matrix:
        language: ["go"]
        # CodeQL supports [ $supported-codeql-languages ]
        # Learn more about CodeQL language support at https://aka.ms/codeql-docs/language-support

    steps:
      - name: Harden Runner
        uses: step-security/harden-runner@eb238b55efaa70779f274895e782ed17c84f2895 # v2.6.1
        with:
          egress-policy: audit

      - name: Checkout repository
        uses: actions/checkout@b4ffde65f46336ab88eb53be808477a3936bae11 # v4.1.1

      # Initializes the CodeQL tools for scanning.
      - name: Initialize CodeQL
        uses: github/codeql-action/init@b374143c1149a9115d881581d29b8390bbcbb59c # v3.22.11
        with:
          languages: ${{ matrix.language }}
          # If you wish to specify custom queries, you can do so here or in a config file.
          # By default, queries listed here will override any specified in a config file.
          # Prefix the list here with "+" to use these queries and those in the config file.

<<<<<<< HEAD
      # NOTE: Removed autobuild step as it was leading to hanging in Github Actions
      - name: Build
        run: |
          echo "running make build"
          make build
=======
      # Autobuild attempts to build any compiled languages  (C/C++, C#, or Java).
      # If this step fails, then you should remove it and run the build manually (see below)
      - name: Autobuild
        uses: github/codeql-action/autobuild@b374143c1149a9115d881581d29b8390bbcbb59c # v3.22.11

      # ℹ️ Command-line programs to run using the OS shell.
      # 📚 See https://docs.github.com/en/actions/using-workflows/workflow-syntax-for-github-actions#jobsjob_idstepsrun

      #   If the Autobuild fails above, remove it and uncomment the following three lines.
      #   modify them (or add more) to build your code if your project, please refer to the EXAMPLE below for guidance.

      # - run: |
      #   echo "Run, Build Application using script"
      #   ./location_of_script_within_repo/buildscript.sh
>>>>>>> b8f36d68

      - name: Perform CodeQL Analysis
        uses: github/codeql-action/analyze@b374143c1149a9115d881581d29b8390bbcbb59c # v3.22.11
        with:
          category: "/language:${{matrix.language}}"<|MERGE_RESOLUTION|>--- conflicted
+++ resolved
@@ -57,28 +57,11 @@
           # By default, queries listed here will override any specified in a config file.
           # Prefix the list here with "+" to use these queries and those in the config file.
 
-<<<<<<< HEAD
       # NOTE: Removed autobuild step as it was leading to hanging in Github Actions
       - name: Build
         run: |
           echo "running make build"
           make build
-=======
-      # Autobuild attempts to build any compiled languages  (C/C++, C#, or Java).
-      # If this step fails, then you should remove it and run the build manually (see below)
-      - name: Autobuild
-        uses: github/codeql-action/autobuild@b374143c1149a9115d881581d29b8390bbcbb59c # v3.22.11
-
-      # ℹ️ Command-line programs to run using the OS shell.
-      # 📚 See https://docs.github.com/en/actions/using-workflows/workflow-syntax-for-github-actions#jobsjob_idstepsrun
-
-      #   If the Autobuild fails above, remove it and uncomment the following three lines.
-      #   modify them (or add more) to build your code if your project, please refer to the EXAMPLE below for guidance.
-
-      # - run: |
-      #   echo "Run, Build Application using script"
-      #   ./location_of_script_within_repo/buildscript.sh
->>>>>>> b8f36d68
 
       - name: Perform CodeQL Analysis
         uses: github/codeql-action/analyze@b374143c1149a9115d881581d29b8390bbcbb59c # v3.22.11
