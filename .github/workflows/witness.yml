--- conflicted
+++ resolved
@@ -56,11 +56,7 @@
               go-version: 1.21.x
 
           - if: ${{ inputs.artifact-download != '' }}
-<<<<<<< HEAD
-            uses: actions/download-artifact@c850b930e6ba138125429b7e5c93fc707a7f8427 # v4.1.4
-=======
             uses: actions/download-artifact@65a9edc5881444af0b9093a5e628f2fe47ea3b2e # v4.1.7
->>>>>>> 0cd05b61
             with:
               name: ${{ inputs.artifact-download }}
               path: /tmp
@@ -84,11 +80,7 @@
             run: ${{ inputs.command }}
 
           - if: ${{ inputs.artifact-upload-path != '' && inputs.artifact-upload-name != ''}}
-<<<<<<< HEAD
-            uses: actions/upload-artifact@5d5d22a31266ced268874388b861e4b58bb5c2f3 # v4.3.1
-=======
             uses: actions/upload-artifact@65462800fd760344b1a7b4382951275a0abb4808 # v4.3.3
->>>>>>> 0cd05b61
             with:
               name: ${{ inputs.artifact-upload-name }}
               path: ${{ inputs.artifact-upload-path }}