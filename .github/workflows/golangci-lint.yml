--- conflicted
+++ resolved
@@ -15,15 +15,9 @@
     name: lint
     runs-on: ubuntu-latest
     steps:
-<<<<<<< HEAD
-      - uses: actions/checkout@b4ffde65f46336ab88eb53be808477a3936bae11
-      - name: golangci-lint
-        uses: golangci/golangci-lint-action@3a919529898de77ec3da873e3063ca4b10e7f5cc
-=======
       - uses: actions/checkout@b4ffde65f46336ab88eb53be808477a3936bae11 # v4.1.1
       - name: golangci-lint
         uses: golangci/golangci-lint-action@3a919529898de77ec3da873e3063ca4b10e7f5cc # v3.7.0
->>>>>>> f65b232d
         with:
           version: latest
           args: --timeout=3m