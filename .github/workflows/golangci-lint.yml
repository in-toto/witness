name: golangci-lint
on:
  push:
    tags:
      - v*
    branches:
      - main
  pull_request:
    branches:
      - main
    paths:
      - "**.go"
      - "go.mod"
      - ".github/workflows/golangci-lint.yml"
permissions:
  contents: read
  pull-requests: read
jobs:
  golangci:
    name: lint
    runs-on: ubuntu-latest
    steps:
<<<<<<< HEAD
      - uses: actions/checkout@b4ffde65f46336ab88eb53be808477a3936bae11 # v4.1.1
      - uses: actions/setup-go@0c52d547c9bc32b1aa3301fd7a9cb496313a4491 # v5.0.0
        with:
          go-version: 1.21.x
      - name: golangci-lint
        uses: golangci/golangci-lint-action@3cfe3a4abbb849e10058ce4af15d205b6da42804 # v4.0.0
=======
      - uses: actions/checkout@0ad4b8fadaa221de15dcec353f45205ec38ea70b # v4.1.4
      - name: golangci-lint
        uses: golangci/golangci-lint-action@38e1018663fa5173f3968ea0777460d3de38f256 # v5.3.0
>>>>>>> 0cd05b61
        with:
          version: latest
          args: --timeout=3m<|MERGE_RESOLUTION|>--- conflicted
+++ resolved
@@ -20,18 +20,9 @@
     name: lint
     runs-on: ubuntu-latest
     steps:
-<<<<<<< HEAD
-      - uses: actions/checkout@b4ffde65f46336ab88eb53be808477a3936bae11 # v4.1.1
-      - uses: actions/setup-go@0c52d547c9bc32b1aa3301fd7a9cb496313a4491 # v5.0.0
-        with:
-          go-version: 1.21.x
-      - name: golangci-lint
-        uses: golangci/golangci-lint-action@3cfe3a4abbb849e10058ce4af15d205b6da42804 # v4.0.0
-=======
       - uses: actions/checkout@0ad4b8fadaa221de15dcec353f45205ec38ea70b # v4.1.4
       - name: golangci-lint
         uses: golangci/golangci-lint-action@38e1018663fa5173f3968ea0777460d3de38f256 # v5.3.0
->>>>>>> 0cd05b61
         with:
           version: latest
           args: --timeout=3m