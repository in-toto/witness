// Copyright 2022 The Witness Contributors
//
// Licensed under the Apache License, Version 2.0 (the "License");
// you may not use this file except in compliance with the License.
// You may obtain a copy of the License at
//
//      http://www.apache.org/licenses/LICENSE-2.0
//
// Unless required by applicable law or agreed to in writing, software
// distributed under the License is distributed on an "AS IS" BASIS,
// WITHOUT WARRANTIES OR CONDITIONS OF ANY KIND, either express or implied.
// See the License for the specific language governing permissions and
// limitations under the License.

package options

import (
	"github.com/spf13/cobra"
)

type VerifyOptions struct {
	ArchivistaOptions          ArchivistaOptions
  VerifierOptions            VerifierOptions
	KMSVerifierProviderOptions KMSVerifierProviderOptions
	KeyPath                    string
	AttestationFilePaths       []string
	PolicyFilePath             string
	ArtifactFilePath           string
	AdditionalSubjects         []string
	PolicyCARootPaths          []string
	PolicyCAIntermediatePaths  []string
	PolicyTimestampServers     []string
	PolicyCommonName           string
	PolicyDNSNames             []string
	PolicyEmails               []string
	PolicyOrganizations        []string
	PolicyURIs                 []string
}

var RequiredVerifyFlags = []string{
	"policy",
}

var OneRequiredPKVerifyFlags = []string{
	"publickey",
	"policy-ca",
	"verifier-kms-ref",
}

var OneRequiredSubjectFlags = []string{
	"artifactfile",
	"subjects",
}

func (vo *VerifyOptions) AddFlags(cmd *cobra.Command) {
	vo.VerifierOptions.AddFlags(cmd)
	vo.ArchivistaOptions.AddFlags(cmd)
	vo.KMSVerifierProviderOptions.AddFlags(cmd)
	cmd.Flags().StringVarP(&vo.KeyPath, "publickey", "k", "", "Path to the policy signer's public key")
	cmd.Flags().StringSliceVarP(&vo.AttestationFilePaths, "attestations", "a", []string{}, "Attestation files to test against the policy")
	cmd.Flags().StringVarP(&vo.PolicyFilePath, "policy", "p", "", "Path to the policy to verify")
	cmd.Flags().StringVarP(&vo.ArtifactFilePath, "artifactfile", "f", "", "Path to the artifact to verify")
	cmd.Flags().StringSliceVarP(&vo.AdditionalSubjects, "subjects", "s", []string{}, "Additional subjects to lookup attestations")
<<<<<<< HEAD
	cmd.Flags().StringSliceVarP(&vo.PolicyCARootPaths, "policy-ca-roots", "", []string{}, "Paths to CA root certificates to use for verifying a policy signed with x.509")
	cmd.Flags().StringSliceVarP(&vo.PolicyCAIntermediatePaths, "policy-ca-intermediates", "", []string{}, "Paths to CA intermediate certificates to use for verifying a policy signed with x.509")
	cmd.Flags().StringSliceVarP(&vo.PolicyTimestampServers, "policy-timestamp-servers", "", []string{}, "Paths to the CA certificates for Timestamp Authority Servers to use when verifying policy signed with x.509")
	cmd.Flags().StringVar(&vo.PolicyCommonName, "policy-commonname", "*", "The common name to use when verifying a policy signed with x.509")
	cmd.Flags().StringSliceVar(&vo.PolicyDNSNames, "policy-dns-names", []string{"*"}, "The DNS names to use when verifying a policy signed with x.509")
	cmd.Flags().StringSliceVar(&vo.PolicyEmails, "policy-emails", []string{"*"}, "The DNS names to use when verifying a policy signed with x.509")
	cmd.Flags().StringSliceVar(&vo.PolicyOrganizations, "policy-organizations", []string{"*"}, "The organizations to use when verifying a policy signed with x.509")
	cmd.Flags().StringSliceVar(&vo.PolicyURIs, "policy-uris", []string{"*"}, "The URIs to use when verifying a policy signed with x.509")
=======
	cmd.Flags().StringSliceVarP(&vo.CAPaths, "policy-ca", "", []string{}, "Paths to CA certificates to use for verifying the policy")

	cmd.MarkFlagsRequiredTogether(RequiredVerifyFlags...)
	cmd.MarkFlagsOneRequired(OneRequiredPKVerifyFlags...)
	cmd.MarkFlagsOneRequired(OneRequiredSubjectFlags...)
>>>>>>> fc484944
}<|MERGE_RESOLUTION|>--- conflicted
+++ resolved
@@ -20,7 +20,7 @@
 
 type VerifyOptions struct {
 	ArchivistaOptions          ArchivistaOptions
-  VerifierOptions            VerifierOptions
+	VerifierOptions            VerifierOptions
 	KMSVerifierProviderOptions KMSVerifierProviderOptions
 	KeyPath                    string
 	AttestationFilePaths       []string
@@ -61,7 +61,6 @@
 	cmd.Flags().StringVarP(&vo.PolicyFilePath, "policy", "p", "", "Path to the policy to verify")
 	cmd.Flags().StringVarP(&vo.ArtifactFilePath, "artifactfile", "f", "", "Path to the artifact to verify")
 	cmd.Flags().StringSliceVarP(&vo.AdditionalSubjects, "subjects", "s", []string{}, "Additional subjects to lookup attestations")
-<<<<<<< HEAD
 	cmd.Flags().StringSliceVarP(&vo.PolicyCARootPaths, "policy-ca-roots", "", []string{}, "Paths to CA root certificates to use for verifying a policy signed with x.509")
 	cmd.Flags().StringSliceVarP(&vo.PolicyCAIntermediatePaths, "policy-ca-intermediates", "", []string{}, "Paths to CA intermediate certificates to use for verifying a policy signed with x.509")
 	cmd.Flags().StringSliceVarP(&vo.PolicyTimestampServers, "policy-timestamp-servers", "", []string{}, "Paths to the CA certificates for Timestamp Authority Servers to use when verifying policy signed with x.509")
@@ -70,11 +69,9 @@
 	cmd.Flags().StringSliceVar(&vo.PolicyEmails, "policy-emails", []string{"*"}, "The DNS names to use when verifying a policy signed with x.509")
 	cmd.Flags().StringSliceVar(&vo.PolicyOrganizations, "policy-organizations", []string{"*"}, "The organizations to use when verifying a policy signed with x.509")
 	cmd.Flags().StringSliceVar(&vo.PolicyURIs, "policy-uris", []string{"*"}, "The URIs to use when verifying a policy signed with x.509")
-=======
-	cmd.Flags().StringSliceVarP(&vo.CAPaths, "policy-ca", "", []string{}, "Paths to CA certificates to use for verifying the policy")
+	cmd.Flags().StringSliceVarP(&vo.PolicyCARootPaths, "policy-ca", "", []string{}, "Paths to CA certificates to use for verifying the policy (deprecated: use --policy-ca-roots instead)")
 
 	cmd.MarkFlagsRequiredTogether(RequiredVerifyFlags...)
 	cmd.MarkFlagsOneRequired(OneRequiredPKVerifyFlags...)
 	cmd.MarkFlagsOneRequired(OneRequiredSubjectFlags...)
->>>>>>> fc484944
 }