// Copyright 2022 The Witness Contributors
//
// Licensed under the Apache License, Version 2.0 (the "License");
// you may not use this file except in compliance with the License.
// You may obtain a copy of the License at
//
//      http://www.apache.org/licenses/LICENSE-2.0
//
// Unless required by applicable law or agreed to in writing, software
// distributed under the License is distributed on an "AS IS" BASIS,
// WITHOUT WARRANTIES OR CONDITIONS OF ANY KIND, either express or implied.
// See the License for the specific language governing permissions and
// limitations under the License.

package options

import "github.com/spf13/cobra"

type VerifyOptions struct {
<<<<<<< HEAD
	ArchivistaOptions         ArchivistaOptions
	KeyPath                   string
	AttestationFilePaths      []string
	PolicyFilePath            string
	ArtifactFilePath          string
	AdditionalSubjects        []string
	PolicyCARootPaths         []string
	PolicyCAIntermediatePaths []string
	PolicyTimestampServers    []string
	PolicyCommonName          string
	PolicyDNSNames            []string
	PolicyEmails              []string
	PolicyOrganizations       []string
	PolicyURIs                []string
=======
	VerifierOptions            VerifierOptions
	KMSVerifierProviderOptions KMSVerifierProviderOptions
	ArchivistaOptions          ArchivistaOptions
	KeyPath                    string
	AttestationFilePaths       []string
	PolicyFilePath             string
	ArtifactFilePath           string
	AdditionalSubjects         []string
	CAPaths                    []string
>>>>>>> 0df242bb
}

func (vo *VerifyOptions) AddFlags(cmd *cobra.Command) {
	vo.VerifierOptions.AddFlags(cmd)
	vo.ArchivistaOptions.AddFlags(cmd)
	vo.KMSVerifierProviderOptions.AddFlags(cmd)
	cmd.Flags().StringVarP(&vo.KeyPath, "publickey", "k", "", "Path to the policy signer's public key")
	cmd.Flags().StringSliceVarP(&vo.AttestationFilePaths, "attestations", "a", []string{}, "Attestation files to test against the policy")
	cmd.Flags().StringVarP(&vo.PolicyFilePath, "policy", "p", "", "Path to the policy to verify")
	cmd.Flags().StringVarP(&vo.ArtifactFilePath, "artifactfile", "f", "", "Path to the artifact to verify")
	cmd.Flags().StringSliceVarP(&vo.AdditionalSubjects, "subjects", "s", []string{}, "Additional subjects to lookup attestations")
<<<<<<< HEAD
	cmd.Flags().StringSliceVarP(&vo.PolicyCARootPaths, "policy-ca-roots", "", []string{}, "Paths to CA root certificates to use for verifying a policy signed with x.509")
	cmd.Flags().StringSliceVarP(&vo.PolicyCAIntermediatePaths, "policy-ca-intermediates", "", []string{}, "Paths to CA intermediate certificates to use for verifying a policy signed with x.509")
	cmd.Flags().StringSliceVarP(&vo.PolicyTimestampServers, "policy-timestamp-servers", "", []string{}, "Paths to the CA certificates for Timestamp Authority Servers to use when verifying policy signed with x.509")
	cmd.Flags().StringVar(&vo.PolicyCommonName, "policy-commonname", "*", "The common name to use when verifying a policy signed with x.509")
	cmd.Flags().StringSliceVar(&vo.PolicyDNSNames, "policy-dns-names", []string{"*"}, "The DNS names to use when verifying a policy signed with x.509")
	cmd.Flags().StringSliceVar(&vo.PolicyEmails, "policy-emails", []string{"*"}, "The DNS names to use when verifying a policy signed with x.509")
	cmd.Flags().StringSliceVar(&vo.PolicyOrganizations, "policy-organizations", []string{"*"}, "The organizations to use when verifying a policy signed with x.509")
	cmd.Flags().StringSliceVar(&vo.PolicyURIs, "policy-uris", []string{"*"}, "The URIs to use when verifying a policy signed with x.509")
=======
	cmd.Flags().StringSliceVarP(&vo.CAPaths, "policy-ca", "", []string{}, "Paths to CA certificates to use for verifying the policy")
>>>>>>> 0df242bb
}<|MERGE_RESOLUTION|>--- conflicted
+++ resolved
@@ -17,32 +17,22 @@
 import "github.com/spf13/cobra"
 
 type VerifyOptions struct {
-<<<<<<< HEAD
-	ArchivistaOptions         ArchivistaOptions
-	KeyPath                   string
-	AttestationFilePaths      []string
-	PolicyFilePath            string
-	ArtifactFilePath          string
-	AdditionalSubjects        []string
-	PolicyCARootPaths         []string
-	PolicyCAIntermediatePaths []string
-	PolicyTimestampServers    []string
-	PolicyCommonName          string
-	PolicyDNSNames            []string
-	PolicyEmails              []string
-	PolicyOrganizations       []string
-	PolicyURIs                []string
-=======
-	VerifierOptions            VerifierOptions
+	ArchivistaOptions          ArchivistaOptions
+  VerifierOptions            VerifierOptions
 	KMSVerifierProviderOptions KMSVerifierProviderOptions
-	ArchivistaOptions          ArchivistaOptions
 	KeyPath                    string
 	AttestationFilePaths       []string
 	PolicyFilePath             string
 	ArtifactFilePath           string
 	AdditionalSubjects         []string
-	CAPaths                    []string
->>>>>>> 0df242bb
+	PolicyCARootPaths          []string
+	PolicyCAIntermediatePaths  []string
+	PolicyTimestampServers     []string
+	PolicyCommonName           string
+	PolicyDNSNames             []string
+	PolicyEmails               []string
+	PolicyOrganizations        []string
+	PolicyURIs                 []string
 }
 
 func (vo *VerifyOptions) AddFlags(cmd *cobra.Command) {
@@ -54,7 +44,6 @@
 	cmd.Flags().StringVarP(&vo.PolicyFilePath, "policy", "p", "", "Path to the policy to verify")
 	cmd.Flags().StringVarP(&vo.ArtifactFilePath, "artifactfile", "f", "", "Path to the artifact to verify")
 	cmd.Flags().StringSliceVarP(&vo.AdditionalSubjects, "subjects", "s", []string{}, "Additional subjects to lookup attestations")
-<<<<<<< HEAD
 	cmd.Flags().StringSliceVarP(&vo.PolicyCARootPaths, "policy-ca-roots", "", []string{}, "Paths to CA root certificates to use for verifying a policy signed with x.509")
 	cmd.Flags().StringSliceVarP(&vo.PolicyCAIntermediatePaths, "policy-ca-intermediates", "", []string{}, "Paths to CA intermediate certificates to use for verifying a policy signed with x.509")
 	cmd.Flags().StringSliceVarP(&vo.PolicyTimestampServers, "policy-timestamp-servers", "", []string{}, "Paths to the CA certificates for Timestamp Authority Servers to use when verifying policy signed with x.509")
@@ -63,7 +52,4 @@
 	cmd.Flags().StringSliceVar(&vo.PolicyEmails, "policy-emails", []string{"*"}, "The DNS names to use when verifying a policy signed with x.509")
 	cmd.Flags().StringSliceVar(&vo.PolicyOrganizations, "policy-organizations", []string{"*"}, "The organizations to use when verifying a policy signed with x.509")
 	cmd.Flags().StringSliceVar(&vo.PolicyURIs, "policy-uris", []string{"*"}, "The URIs to use when verifying a policy signed with x.509")
-=======
-	cmd.Flags().StringSliceVarP(&vo.CAPaths, "policy-ca", "", []string{}, "Paths to CA certificates to use for verifying the policy")
->>>>>>> 0df242bb
 }